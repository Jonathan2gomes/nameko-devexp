#!/usr/bin/env python
from setuptools import find_packages, setup

setup(
    name='nameko-examples-products',
    version='0.0.1',
    description='Store and serve products',
    author='nameko',
    packages=find_packages(exclude=['test', 'test.*']),
    py_modules=['products'],
    install_requires=[
        "marshmallow==2.9.1",
<<<<<<< HEAD
        "nameko==2.8.3",
=======
        "nameko==2.8.5",
>>>>>>> 5834560d
        "redis==2.10.5",
    ],
    extras_require={
        'dev': [
            'pytest==3.1.1',
            'coverage==4.4.1',
            'flake8==3.3.0'
        ]
    },
    zip_safe=True,
)<|MERGE_RESOLUTION|>--- conflicted
+++ resolved
@@ -10,11 +10,7 @@
     py_modules=['products'],
     install_requires=[
         "marshmallow==2.9.1",
-<<<<<<< HEAD
-        "nameko==2.8.3",
-=======
         "nameko==2.8.5",
->>>>>>> 5834560d
         "redis==2.10.5",
     ],
     extras_require={
