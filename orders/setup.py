--- conflicted
+++ resolved
@@ -7,11 +7,7 @@
     description='Store and serve orders',
     packages=find_packages(exclude=['test', 'test.*']),
     install_requires=[
-<<<<<<< HEAD
-        'nameko==2.8.3',
-=======
         'nameko==2.8.5',
->>>>>>> 5834560d
         'nameko-sqlalchemy==0.0.4',
         'alembic==0.8.7',
         'marshmallow==2.9.1',
