HTMLCOV_DIR ?= htmlcov

<<<<<<< HEAD
IMAGES := orders gateway
=======
IMAGES := orders products
>>>>>>> 259086ac

# test

coverage-html:
	coverage html -d $(HTMLCOV_DIR) --fail-under 100

coverage-report:
	coverage report -m

test:
<<<<<<< HEAD
	flake8 orders gateway
	coverage run -m pytest orders/test $(ARGS)
	coverage run -m pytest gateway/test $(ARGS)

=======
	flake8 orders products
	coverage run -m pytest products/test $(ARGS)
	coverage run --append -m pytest orders/test $(ARGS)
>>>>>>> 259086ac

coverage: test coverage-report coverage-html

# docker

build-example-base:
	docker build -t nameko-example-base -f docker/docker.base .;

build-wheel-builder: build-example-base
	docker build -t nameko-example-builder -f docker/docker.build .;

run-wheel-builder: build-wheel-builder
	for image in $(IMAGES) ; do make -C $$image run-wheel-builder; done

build-images: run-wheel-builder
	for image in $(IMAGES) ; do make -C $$image build-image; done

build: build-images<|MERGE_RESOLUTION|>--- conflicted
+++ resolved
@@ -1,10 +1,6 @@
 HTMLCOV_DIR ?= htmlcov
 
-<<<<<<< HEAD
-IMAGES := orders gateway
-=======
-IMAGES := orders products
->>>>>>> 259086ac
+IMAGES := orders products gateway
 
 # test
 
@@ -15,16 +11,10 @@
 	coverage report -m
 
 test:
-<<<<<<< HEAD
-	flake8 orders gateway
-	coverage run -m pytest orders/test $(ARGS)
-	coverage run -m pytest gateway/test $(ARGS)
-
-=======
-	flake8 orders products
+	flake8 orders products gateway
 	coverage run -m pytest products/test $(ARGS)
 	coverage run --append -m pytest orders/test $(ARGS)
->>>>>>> 259086ac
+	coverage run --append -m pytest gateway/test $(ARGS)
 
 coverage: test coverage-report coverage-html
 
